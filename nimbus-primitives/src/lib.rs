// Copyright 2019-2021 PureStake Inc.
// This file is part of Nimbus.

// Nimbus is free software: you can redistribute it and/or modify
// it under the terms of the GNU General Public License as published by
// the Free Software Foundation, either version 3 of the License, or
// (at your option) any later version.

// Nimbus is distributed in the hope that it will be useful,
// but WITHOUT ANY WARRANTY; without even the implied warranty of
// MERCHANTABILITY or FITNESS FOR A PARTICULAR PURPOSE.  See the
// GNU General Public License for more details.

// You should have received a copy of the GNU General Public License
// along with Nimbus.  If not, see <http://www.gnu.org/licenses/>.

//! Nimbus Consensus Primitives
//!
//! Primitive types and traits for working with the Nimbus consensus framework.
//! This code can be built to no_std for use in the runtime

#![cfg_attr(not(feature = "std"), no_std)]

use sp_application_crypto::KeyTypeId;
use sp_runtime::traits::BlockNumberProvider;
use sp_runtime::ConsensusEngineId;
use sp_std::vec::Vec;

pub mod digests;
mod inherents;

pub use digests::CompatibleDigestItem;

pub use inherents::{InherentDataProvider, INHERENT_IDENTIFIER};

/// The given account ID is the author of the current block.
pub trait EventHandler<Author> {
	//TODO should we be tking ownership here?
	fn note_author(author: Author);
}

impl<T> EventHandler<T> for () {
	fn note_author(_author: T) {}
}

/// A mechanism for determining the current slot.
/// For now we use u32 as the slot type everywhere. Let's see how long we can get away with that.
pub trait SlotBeacon {
	fn slot() -> u32;
}

/// Anything that can provide a block height can be used as a slot beacon. This could be
/// used in at least two realistic ways.
/// 1. Use your own chain's height as the slot number
/// 2. If you're a parachain, use the relay chain's height as the slot number.
impl<T: BlockNumberProvider<BlockNumber = u32>> SlotBeacon for T {
	fn slot() -> u32 {
		Self::current_block_number()
	}
}

/// PLANNED: A SlotBeacon that starts a new slot based on the timestamp. Behaviorally, this is
/// similar to what aura, babe and company do. Implementation-wise it is different because it
/// depends on the timestamp pallet for its notion of time.
pub struct IntervalBeacon;

impl SlotBeacon for IntervalBeacon {
	fn slot() -> u32 {
		todo!()
	}
}

/// Trait to determine whether this author is eligible to author in this slot.
/// This is the primary trait your nimbus filter needs to implement.
///
/// This is the proposition-logic variant.
/// That is to say the caller specifies an author an author and the implementation
/// replies whether that author is eligible. This is useful in many cases and is
/// particularly useful when the active set is unbounded.
/// There may be another variant where the caller only supplies a slot and the
/// implementation replies with a complete set of eligible authors.
pub trait CanAuthor<AuthorId> {
	fn can_author(author: &AuthorId, slot: &u32) -> bool;
}
/// Default implementation where anyone can author.
///
/// This is identical to Cumulus's RelayChainConsensus
impl<T> CanAuthor<T> for () {
	fn can_author(_: &T, _: &u32) -> bool {
		true
	}
}

/// A Trait to lookup runtime AccountIds from AuthorIds (probably NimbusIds)
/// The trait is generic over the AccountId, becuase different runtimes use
/// different notions of AccoutId. It is also generic over the AuthorId to
/// support the usecase where the author inherent is used for beneficiary info
/// and contains an AccountId directly.
pub trait AccountLookup<AccountId> {
	fn lookup_account(author: &NimbusId) -> Option<AccountId>;
}

// A dummy impl used in simple tests
impl<AccountId> AccountLookup<AccountId> for () {
	fn lookup_account(_: &NimbusId) -> Option<AccountId> {
		None
	}
}

/// The ConsensusEngineId for nimbus consensus
/// this same identifier will be used regardless of the filters installed
pub const NIMBUS_ENGINE_ID: ConsensusEngineId = *b"nmbs";

/// The KeyTypeId used in the Nimbus consensus framework regardles of wat filters are in place.
/// If this gets well adopted, we could move this definition to sp_core to avoid conflicts.
pub const NIMBUS_KEY_ID: KeyTypeId = KeyTypeId(*b"nmbs");

// The strongly-typed crypto wrappers to be used by Nimbus in the keystore
mod nimbus_crypto {
	use sp_application_crypto::{app_crypto, sr25519};
	app_crypto!(sr25519, crate::NIMBUS_KEY_ID);
}

/// A nimbus author identifier (A public key).
pub type NimbusId = nimbus_crypto::Public;

/// A nimbus signature.
pub type NimbusSignature = nimbus_crypto::Signature;

sp_application_crypto::with_pair! {
	/// A nimbus keypair
	pub type NimbusPair = nimbus_crypto::Pair;
}

sp_api::decl_runtime_apis! {
	/// The runtime api used to predict whether a Nimbus author will be eligible in the given slot
	pub trait NimbusApi {
		fn can_author(author: NimbusId, relay_parent: u32, parent_header: &Block::Header) -> bool;
	}
<<<<<<< HEAD
=======


	// #[deprecated]
	// The macro ended up always making the warning print
	// so I decided to bail on that.

	/// Deprecated Runtime API from earlier versions of Nimbus.
	/// It is retained for now so that live chains can temporarily support both
	/// for a smooth migration. It will be removed soon.
	#[api_version(2)]
	pub trait AuthorFilterAPI<AuthorId: parity_scale_codec::Codec> {
		#[changed_in(2)]
		fn can_author(author: AuthorId, relay_parent: u32) -> bool;

		fn can_author(author: AuthorId, relay_parent: u32, parent_header: &Block::Header) -> bool;
	}
>>>>>>> 271e9fe5
}<|MERGE_RESOLUTION|>--- conflicted
+++ resolved
@@ -137,23 +137,4 @@
 	pub trait NimbusApi {
 		fn can_author(author: NimbusId, relay_parent: u32, parent_header: &Block::Header) -> bool;
 	}
-<<<<<<< HEAD
-=======
-
-
-	// #[deprecated]
-	// The macro ended up always making the warning print
-	// so I decided to bail on that.
-
-	/// Deprecated Runtime API from earlier versions of Nimbus.
-	/// It is retained for now so that live chains can temporarily support both
-	/// for a smooth migration. It will be removed soon.
-	#[api_version(2)]
-	pub trait AuthorFilterAPI<AuthorId: parity_scale_codec::Codec> {
-		#[changed_in(2)]
-		fn can_author(author: AuthorId, relay_parent: u32) -> bool;
-
-		fn can_author(author: AuthorId, relay_parent: u32, parent_header: &Block::Header) -> bool;
-	}
->>>>>>> 271e9fe5
 }