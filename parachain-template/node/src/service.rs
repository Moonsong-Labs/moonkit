--- conflicted
+++ resolved
@@ -420,17 +420,6 @@
 				parachain_client: client.clone(),
 				keystore,
 				skip_prediction: force_authoring,
-<<<<<<< HEAD
-				create_inherent_data_providers: move |_, (relay_parent, validation_data)| {
-					let parachain_inherent =
-								cumulus_primitives_parachain_inherent::ParachainInherentData::create_at_with_client(
-									relay_parent,
-									&relay_chain_client,
-									&*relay_chain_backend,
-									&validation_data,
-									id,
-								);
-=======
 				create_inherent_data_providers: move |_,
 				                                      (
 					relay_parent,
@@ -438,7 +427,6 @@
 					author_id,
 				)| {
 					let relay_chain_interface = relay_chain_interface.clone();
->>>>>>> a37ae449
 					async move {
 						let parachain_inherent =
 							cumulus_primitives_parachain_inherent::ParachainInherentData::create_at(
