--- conflicted
+++ resolved
@@ -26,22 +26,13 @@
 use cumulus_primitives_core::{relay_chain::v2::Hash as PHash, ParaId, PersistedValidationData};
 pub use import_queue::import_queue;
 use log::{debug, info, warn};
-<<<<<<< HEAD
-use nimbus_primitives::{CompatibleDigestItem, NimbusApi, NimbusId, NIMBUS_KEY_ID};
-=======
 use nimbus_primitives::{
-	AuthorFilterAPI, CompatibleDigestItem, DigestsProvider, NimbusApi, NimbusId, NIMBUS_KEY_ID,
+	CompatibleDigestItem, DigestsProvider, NimbusApi, NimbusId, NIMBUS_KEY_ID,
 };
->>>>>>> 87b0c10a
 use parking_lot::Mutex;
 use sc_consensus::{BlockImport, BlockImportParams};
-<<<<<<< HEAD
 use sp_api::{BlockId, ProvideRuntimeApi};
-use sp_application_crypto::CryptoTypePublicPair;
-=======
-use sp_api::{ApiExt, BlockId, ProvideRuntimeApi};
 use sp_application_crypto::{ByteArray, CryptoTypePublicPair};
->>>>>>> 87b0c10a
 use sp_consensus::{
 	BlockOrigin, EnableProofRecording, Environment, ProofRecording, Proposal, Proposer,
 };
@@ -287,13 +278,7 @@
 		ProofRecording = EnableProofRecording,
 		Proof = <EnableProofRecording as ProofRecording>::Proof,
 	>,
-<<<<<<< HEAD
-	ParaClient: ProvideRuntimeApi<B> + Send + Sync,
-=======
 	ParaClient: ProvideRuntimeApi<B> + Send + Sync + 'static,
-	// We require the client to provide both runtime apis, but only one will be called
-	ParaClient::Api: AuthorFilterAPI<B, NimbusId>,
->>>>>>> 87b0c10a
 	ParaClient::Api: NimbusApi<B>,
 	CIDP: CreateInherentDataProviders<B, (PHash, PersistedValidationData, NimbusId)> + 'static,
 	DP: DigestsProvider<NimbusId, <B as BlockT>::Hash> + 'static + Send + Sync,
@@ -454,165 +439,5 @@
 	pub parachain_client: Arc<ParaClient>,
 	pub keystore: SyncCryptoStorePtr,
 	pub skip_prediction: bool,
-<<<<<<< HEAD
-}
-
-/// Build the [`NimbusConsensus`].
-///
-/// Returns a boxed [`ParachainConsensus`].
-pub fn build_nimbus_consensus<Block, PF, BI, RBackend, ParaClient, CIDP>(
-	BuildNimbusConsensusParams {
-		para_id,
-		proposer_factory,
-		create_inherent_data_providers,
-		block_import,
-		relay_chain_client,
-		relay_chain_backend,
-		parachain_client,
-		keystore,
-		skip_prediction,
-	}: BuildNimbusConsensusParams<PF, BI, RBackend, ParaClient, CIDP>,
-) -> Box<dyn ParachainConsensus<Block>>
-where
-	Block: BlockT,
-	PF: Environment<Block> + Send + Sync + 'static,
-	PF::Proposer: Proposer<
-		Block,
-		Transaction = BI::Transaction,
-		ProofRecording = EnableProofRecording,
-		Proof = <EnableProofRecording as ProofRecording>::Proof,
-	>,
-	BI: BlockImport<Block> + Send + Sync + 'static,
-	RBackend: Backend<PBlock> + 'static,
-	ParaClient: ProvideRuntimeApi<Block> + Send + Sync + 'static,
-	ParaClient::Api: NimbusApi<Block>,
-	CIDP: CreateInherentDataProviders<Block, (PHash, PersistedValidationData)> + 'static,
-{
-	NimbusConsensusBuilder::new(
-		para_id,
-		proposer_factory,
-		block_import,
-		create_inherent_data_providers,
-		relay_chain_client,
-		relay_chain_backend,
-		parachain_client,
-		keystore,
-		skip_prediction,
-	)
-	.build()
-}
-
-/// Nimbus consensus builder.
-///
-/// Builds a [`NimbusConsensus`] for a parachain. As this requires
-/// a concrete relay chain client instance, the builder takes a [`polkadot_client::Client`]
-/// that wraps this concrete instanace. By using [`polkadot_client::ExecuteWithClient`]
-/// the builder gets access to this concrete instance.
-struct NimbusConsensusBuilder<Block, PF, BI, RBackend, ParaClient, CIDP> {
-	para_id: ParaId,
-	_phantom: PhantomData<Block>,
-	proposer_factory: PF,
-	create_inherent_data_providers: CIDP,
-	block_import: BI,
-	relay_chain_backend: Arc<RBackend>,
-	relay_chain_client: polkadot_client::Client,
-	parachain_client: Arc<ParaClient>,
-	keystore: SyncCryptoStorePtr,
-	skip_prediction: bool,
-}
-
-impl<Block, PF, BI, RBackend, ParaClient, CIDP>
-	NimbusConsensusBuilder<Block, PF, BI, RBackend, ParaClient, CIDP>
-where
-	Block: BlockT,
-	PF: Environment<Block> + Send + Sync + 'static,
-	PF::Proposer: Proposer<
-		Block,
-		Transaction = BI::Transaction,
-		ProofRecording = EnableProofRecording,
-		Proof = <EnableProofRecording as ProofRecording>::Proof,
-	>,
-	BI: BlockImport<Block> + Send + Sync + 'static,
-	RBackend: Backend<PBlock> + 'static,
-	ParaClient: ProvideRuntimeApi<Block> + Send + Sync + 'static,
-	CIDP: CreateInherentDataProviders<Block, (PHash, PersistedValidationData)> + 'static,
-{
-	/// Create a new instance of the builder.
-	fn new(
-		para_id: ParaId,
-		proposer_factory: PF,
-		block_import: BI,
-		create_inherent_data_providers: CIDP,
-		relay_chain_client: polkadot_client::Client,
-		relay_chain_backend: Arc<RBackend>,
-		parachain_client: Arc<ParaClient>,
-		keystore: SyncCryptoStorePtr,
-		skip_prediction: bool,
-	) -> Self {
-		Self {
-			para_id,
-			_phantom: PhantomData,
-			proposer_factory,
-			block_import,
-			create_inherent_data_providers,
-			relay_chain_backend,
-			relay_chain_client,
-			parachain_client,
-			keystore,
-			skip_prediction,
-		}
-	}
-
-	/// Build the nimbus consensus.
-	fn build(self) -> Box<dyn ParachainConsensus<Block>>
-	where
-		ParaClient::Api: NimbusApi<Block>,
-	{
-		self.relay_chain_client.clone().execute_with(self)
-	}
-}
-
-impl<Block, PF, BI, RBackend, ParaClient, CIDP> polkadot_client::ExecuteWithClient
-	for NimbusConsensusBuilder<Block, PF, BI, RBackend, ParaClient, CIDP>
-where
-	Block: BlockT,
-	PF: Environment<Block> + Send + Sync + 'static,
-	PF::Proposer: Proposer<
-		Block,
-		Transaction = BI::Transaction,
-		ProofRecording = EnableProofRecording,
-		Proof = <EnableProofRecording as ProofRecording>::Proof,
-	>,
-	BI: BlockImport<Block> + Send + Sync + 'static,
-	RBackend: Backend<PBlock> + 'static,
-	ParaClient: ProvideRuntimeApi<Block> + Send + Sync + 'static,
-	ParaClient::Api: NimbusApi<Block>,
-	CIDP: CreateInherentDataProviders<Block, (PHash, PersistedValidationData)> + 'static,
-{
-	type Output = Box<dyn ParachainConsensus<Block>>;
-
-	fn execute_with_client<PClient, Api, PBackend>(self, client: Arc<PClient>) -> Self::Output
-	where
-		<Api as sp_api::ApiExt<PBlock>>::StateBackend: sp_api::StateBackend<HashFor<PBlock>>,
-		PBackend: Backend<PBlock>,
-		PBackend::State: sp_api::StateBackend<sp_runtime::traits::BlakeTwo256>,
-		Api: polkadot_client::RuntimeApiCollection<StateBackend = PBackend::State>,
-		PClient: polkadot_client::AbstractClient<PBlock, PBackend, Api = Api> + 'static,
-		ParaClient::Api: NimbusApi<Block>,
-	{
-		Box::new(NimbusConsensus::new(
-			self.para_id,
-			self.proposer_factory,
-			self.create_inherent_data_providers,
-			self.block_import,
-			client.clone(),
-			self.relay_chain_backend,
-			self.parachain_client,
-			self.keystore,
-			self.skip_prediction,
-		))
-	}
-=======
 	pub additional_digests_provider: DP,
->>>>>>> 87b0c10a
 }